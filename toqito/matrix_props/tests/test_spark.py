--- conflicted
+++ resolved
@@ -2,37 +2,18 @@
 
 import numpy as np
 import pytest
-
 from toqito.matrix_props import spark
-
 
 def test_spark_square_matrix():
     """Test spark function with a square matrix."""
     A = np.array([[1, 0, 1], [0, 1, 1], [1, 1, 0]])
-<<<<<<< HEAD
     assert spark(A) == 4  # All columns are linearly independent
-=======
-    assert spark(A) == 4
-
-
-def test_spark_non_square_matrix():
-    """Test spark function with a non-square matrix."""
-    A = np.array([[1, 0, 1, 2], [0, 1, 1, 3]])
-    assert spark(A) == 3
-
-
-def test_spark_zero_column():
-    """Test spark function with a matrix containing a zero column."""
-    A = np.array([[1, 0, 0], [1, 1, 0], [1, 1, 0]])
-    assert spark(A) == 1
->>>>>>> 62fa41a4
 
 def test_spark_non_square_matrix():
     """Test spark function with a non-square matrix."""
     A = np.array([[1, 0, 1, 2], [0, 1, 1, 3]])
     assert spark(A) == 3  # First three columns are linearly dependent
 
-<<<<<<< HEAD
 def test_spark_zero_column():
     """Test spark function with a matrix containing a zero column."""
     A = np.array([[1, 0, 0], [1, 1, 0], [1, 1, 0]])
@@ -69,27 +50,6 @@
     """Test spark function with invalid input (1D array)."""
     with pytest.raises(ValueError):
         spark(np.array([1, 2, 3]))
-=======
-def test_spark_full_rank():
-    """Test spark function with a full rank matrix."""
-    A = np.array([[1, 0, 0], [0, 1, 0], [0, 0, 1]])
-    assert spark(A) == 4
-
-
-def test_spark_property_rank():
-    """Test spark function property: spark(A) <= rank(A) + 1."""
-    A = np.random.rand(3, 5)
-    s = spark(A)
-    r = np.linalg.matrix_rank(A)
-    assert s <= r + 1
-
-
-def test_spark_invalid_input():
-    """Test spark function with invalid input (1D array)."""
-    with pytest.raises(ValueError):
-        spark(np.array([1, 2, 3]))
-
->>>>>>> 62fa41a4
 
 def test_spark_3d_array():
     """Test spark function with invalid input (3D array)."""
